const path = require('path');

const { nodeResolve } = require("@rollup/plugin-node-resolve");
const { terser } = require("rollup-plugin-terser");
const polyfills = require('rollup-plugin-node-polyfills');
const commonjs = require('@rollup/plugin-commonjs');
const { babel } = require("@rollup/plugin-babel");
const typescript = require('@rollup/plugin-typescript');

const pkg = require('./package.json');
const external = ['lodash', '@paychex/core'];
const output = {
    format: "umd",
    name: pkg.name,
    esModule: false,
    exports: "named",
    sourcemap: true,
    banner: `/*! ${pkg.name} v${pkg.version} */`,
    globals: {
        'lodash': '_'
    }
};

const output = {
    format: "umd",
    name: pkg.name,
    esModule: false,
    exports: "named",
    sourcemap: true,
    sourcemapPathTransform: (relativeSourcePath, sourcemapPath) => {
        return `${pkg.name}/${path.relative(path.resolve('.'), path.resolve(path.dirname(sourcemapPath), relativeSourcePath))}`;
    },
    paths: {
        'lodash-es': 'lodash'
    },
    globals: {
        'lodash-es': '_'
    }
};

module.exports = [
    {
        // UMD
        external,
        input: 'index.ts',
        plugins: [
            nodeResolve({
                browser: true,
                preferBuiltins: false,
            }),
            commonjs({
                include: /node_modules/,
            }),
            typescript({
                tsconfig: './tsconfig.json',
            }),
            babel({
                babelHelpers: "bundled",
            }),
            polyfills(),
        ],
        output: [{
            ...output,
            plugins: [terser()],
<<<<<<< HEAD
            file: pkg.browser.replace('.js', '.min.js'),
        }, {
            ...output,
            file: pkg.browser,
=======
            file: `dist/paychex.adapter-xhr.min.js`,
        }, {
            ...output,
            file: `dist/paychex.adapter-xhr.js`,
>>>>>>> 2fad3dca
        }],
    },
    // ESM
    {
        input: 'index.ts',
        treeshake: false,
        external,
        plugins: [
            typescript({
                tsconfig: './tsconfig.json',
            }),
            nodeResolve(),
            commonjs({
                include: /node_modules/,
            })
        ],
        output: {
            file: pkg.module,
            format: "esm",
            exports: "named",
            sourcemap: true,
            banner: `/*! ${pkg.name} v${pkg.version} */`,
        },
    },
    // CJS
    {
        input: 'index.ts',
        treeshake: false,
        external,
        plugins: [
            typescript({
                tsconfig: './tsconfig.json',
            }),
            nodeResolve(),
            commonjs({
                include: /node_modules/,
            })
        ],
        output: {
            file: pkg.main,
            format: "cjs",
            exports: "named",
            sourcemap: true,
            banner: `/*! ${pkg.name} v${pkg.version} */`,
        },
    },
];<|MERGE_RESOLUTION|>--- conflicted
+++ resolved
@@ -62,17 +62,10 @@
         output: [{
             ...output,
             plugins: [terser()],
-<<<<<<< HEAD
             file: pkg.browser.replace('.js', '.min.js'),
         }, {
             ...output,
             file: pkg.browser,
-=======
-            file: `dist/paychex.adapter-xhr.min.js`,
-        }, {
-            ...output,
-            file: `dist/paychex.adapter-xhr.js`,
->>>>>>> 2fad3dca
         }],
     },
     // ESM
